import numpy as np

from core.envs.gridworld_env import GridWorldEnv
<<<<<<< HEAD
from core.algorithms.policy_iteration import (single_step_policy_evaluation, reshape_as_gridworld, get_policy_map,
                                greedy_policy_from_value_function, policy_iteration, value_iteration)
from core.algorithms.monte_carlo import run_episode, monte_carlo_evaluation
=======
from core.algorithms import utils
import core.algorithms.dynamic_programming as dp

>>>>>>> a0615755

def run_random_gridworld():
    env = GridWorldEnv()
    for i_episode in range(1):
        observation = env.reset()
        for t in range(100):
            env.render()
            action = env.action_space.sample()
            print('go ' + env.action_descriptors[action])
            observation, reward, done, info = env.step(action)

            if done:
                print("Episode finished after {} timesteps".format(t + 1))
                break

def run_policy_iteration():
    # test policy evaluation
    world_shape = (4, 4)
    gw_env = GridWorldEnv(grid_shape=world_shape, terminal_states=[3, 12])
    policy0 = np.ones([gw_env.world.size, len(gw_env.action_state_to_next_state)]) / len(gw_env.action_state_to_next_state)
    v0 = np.zeros(gw_env.world.size)
    val_fun = v0
    for k in range(500):
        val_fun = utils.single_step_policy_evaluation(policy0, gw_env, value_function=val_fun)
    print(utils.reshape_as_gridworld(val_fun, world_shape))

    # test greedy policy
    policy1 = utils.greedy_policy_from_value_function(policy0, gw_env, val_fun)
    policy_map1 = utils.get_policy_map(policy1, world_shape)
    print('Policy: (0=up, 1=right, 2=down, 3=left)\n', policy_map1)
    np.set_printoptions(linewidth=75 * 2, precision=4)
    print('Policy: (up, right, down, left)\n', utils.get_policy_map(policy1, world_shape))
    np.set_printoptions(linewidth=75, precision=8)

    # test policy iteration
    print('Policy iteration:')
    policy0 = np.ones([gw_env.world.size, len(gw_env.action_state_to_next_state)]) / len(gw_env.action_state_to_next_state)
    optimal_value, optimal_policy = dp.policy_iteration(policy0, gw_env, v0, threshold=0.001, max_steps=1000)
    print('Value:\n', utils.reshape_as_gridworld(optimal_value, world_shape))
    print('Policy: (0=up, 1=right, 2=down, 3=left)\n', utils.get_policy_map(optimal_policy, world_shape))
    np.set_printoptions(linewidth=75 * 2, precision=4)
    print('Policy: (up, right, down, left)\n', utils.get_policy_map(optimal_policy, world_shape))
    np.set_printoptions(linewidth=75, precision=8)

    # test value iteration
    print('Value iteration:')
    policy0 = np.ones([gw_env.world.size, len(gw_env.action_state_to_next_state)]) / len(gw_env.action_state_to_next_state)
    optimal_value, optimal_policy = dp.value_iteration(policy0, gw_env, v0, threshold=0.001, max_steps=100)
    print('Value:\n', utils.reshape_as_gridworld(optimal_value, world_shape))
    print('Policy: (0=up, 1=right, 2=down, 3=left)\n', utils.get_policy_map(optimal_policy, world_shape))
    np.set_printoptions(linewidth=75 * 2, precision=4)
    print('Policy: (up, right, down, left)\n', utils.get_policy_map(optimal_policy, world_shape))
    np.set_printoptions(linewidth=75, precision=8)

def run_monte_carlo():
    env = GridWorldEnv()
    policy0 = np.ones([env.world.size, env.action_space.n]) / env.action_space.n
    st_history, rw_history = run_episode(policy0, env)
    print('States history: ' + str(st_history))
    print('Rewards history: ' + str(rw_history))
    value0 = monte_carlo_evaluation(policy0, env, every_visit=True, stationary_env=False)
    print(value0)
    for state, value in value0.items():
        print(state, value)

    # Create greedy policy from value function and run it on environment
    world_shape = (4, 4)
    policy1 = greedy_policy_from_value_function(policy0, env, value0)
    print(policy1)

    print('Policy: (up, right, down, left)\n', get_policy_map(policy1, world_shape))
    np.set_printoptions(linewidth=75, precision=8)

    print('Starting greedy policy run')
    curr_state = env.reset()

    for t in range(100):
        env.render()

        action = np.argmax(policy1[curr_state])
        print('go ' + env.action_descriptors[action])
        curr_state, reward, done, info = env.step(action)

        if done:
            print('DONE in {} steps'.format(t + 1))
            break

if __name__ == '__main__':
    run_random_gridworld()
    run_policy_iteration()
    run_monte_carlo()<|MERGE_RESOLUTION|>--- conflicted
+++ resolved
@@ -1,17 +1,12 @@
 import numpy as np
 
 from core.envs.gridworld_env import GridWorldEnv
-<<<<<<< HEAD
-from core.algorithms.policy_iteration import (single_step_policy_evaluation, reshape_as_gridworld, get_policy_map,
-                                greedy_policy_from_value_function, policy_iteration, value_iteration)
 from core.algorithms.monte_carlo import run_episode, monte_carlo_evaluation
-=======
 from core.algorithms import utils
 import core.algorithms.dynamic_programming as dp
 
->>>>>>> a0615755
-
 def run_random_gridworld():
+    print('\n' + '*' * 20 + 'Starting to run random agent on GridWorld' + '*' * 20 + '\n')
     env = GridWorldEnv()
     for i_episode in range(1):
         observation = env.reset()
@@ -26,6 +21,7 @@
                 break
 
 def run_policy_iteration():
+    print('\n' + '*' * 20 + 'Starting value and policy iteration' + '*' * 20 + '\n')
     # test policy evaluation
     world_shape = (4, 4)
     gw_env = GridWorldEnv(grid_shape=world_shape, terminal_states=[3, 12])
@@ -65,6 +61,7 @@
     np.set_printoptions(linewidth=75, precision=8)
 
 def run_monte_carlo():
+    print('\n' + '*' * 20 + 'Starting Monte Carlo evaluation and greedy policy' + '*' * 20 + '\n')
     env = GridWorldEnv()
     policy0 = np.ones([env.world.size, env.action_space.n]) / env.action_space.n
     st_history, rw_history = run_episode(policy0, env)
@@ -77,10 +74,10 @@
 
     # Create greedy policy from value function and run it on environment
     world_shape = (4, 4)
-    policy1 = greedy_policy_from_value_function(policy0, env, value0)
+    policy1 = utils.greedy_policy_from_value_function(policy0, env, value0)
     print(policy1)
 
-    print('Policy: (up, right, down, left)\n', get_policy_map(policy1, world_shape))
+    print('Policy: (up, right, down, left)\n', utils.get_policy_map(policy1, world_shape))
     np.set_printoptions(linewidth=75, precision=8)
 
     print('Starting greedy policy run')
