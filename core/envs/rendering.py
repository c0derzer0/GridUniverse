import sys
import six
import os
import math
import time
import random
import warnings

import pyglet

import numpy as np
from gym import error
from gym.utils import reraise

import math

try:
    import pyglet
except ImportError as e:
    reraise(suffix="HINT: you can install pyglet directly via 'pip install pyglet'. But if you really just want to install all Gym dependencies and not have to think about it, 'pip install -e .[all]' or 'pip install gym[all]' will do it.")

try:
    from pyglet.gl import *
except ImportError as e:
    reraise(prefix="Error occured while running `from pyglet.gl import *`",suffix="HINT: make sure you have OpenGL install. On Ubuntu, you can run 'apt-get install python-opengl'. If you're running on a server, you may need a virtual frame buffer; something like this should work: 'xvfb-run -s \"-screen 0 1400x900x24\" python <your_script.py>'")

RAD2DEG = 57.29577951308232

def get_display(spec):
    """Convert a display specification (such as :0) into an actual Display
    object.
    Pyglet only supports multiple Displays on Linux.
    """
    if spec is None:
        return None
    elif isinstance(spec, six.string_types):
        return pyglet.canvas.Display(spec)
    else:
        raise error.Error('Invalid display specification: {}. (Must be a string like :0 or None.)'.format(spec))

class Viewer(object):
    def __init__(self, env, width, height, display=None):
        display = get_display(display)
        self.env = env

        self.width = width
        self.height = height
        self.window = pyglet.window.Window(width=width, height=height, display=display, resizable=True) # todo resizable remove or keep
        self.window.on_close = self.window_closed_by_user
        self.is_closed = False
        self.FPS = 0

        script_dir = os.path.dirname(__file__)
        resource_path = os.path.join(script_dir, '..', 'resources')
        pyglet.resource.path = [resource_path]
        pyglet.resource.reindex()

        self.geoms = []
        self.onetime_geoms = []
        self.transform = Transform()

        self.awesome_face = pyglet.resource.image('awesomeface-resized.png')
        self.shocked_face = pyglet.resource.image('shockedface-resized.png')
        if random.randint(0, 1) == 0:
            self.face_img = self.awesome_face
        else:
            self.face_img = self.shocked_face
        self.ground_img = pyglet.resource.image('wbs_texture_05_resized.jpg')
        self.terminal_goal_img = pyglet.resource.image('wbs_texture_05_resized_green.jpg')
<<<<<<< HEAD
=======
        self.terminal_lava_img = pyglet.resource.image('lava-resized.jpg')
>>>>>>> 75ab9e5f
        self.wall_img = pyglet.resource.image('wbs_texture_05_resized_wall.jpg')
        self.door_img = pyglet.resource.image('door-scaled.png')
        self.lever_off_img = pyglet.resource.image('lever-off-resized.png')
        self.lever_on_img = pyglet.resource.image('lever-on-resized.png')

        self.padding = 1
        self.tile_dim = self.ground_img.width + self.padding

        self.wall_sprites = []
        self.terminal_goal_sprites = []
        self.terminal_lava_sprites = []
        self.ground_sprites = []
        self.lever_sprites = []

        self.wall_indices_to_wall_sprite_index = {}
        self.lever_indices_to_lever_sprite_index = {}

        self.batch = pyglet.graphics.Batch()
        background = pyglet.graphics.OrderedGroup(0)
        foreground = pyglet.graphics.OrderedGroup(1)
        self.agent_sprite = pyglet.sprite.Sprite(self.face_img, batch=self.batch, group=foreground)

        # Calculate zoom level depending on how many tiles are in each grid dimension
        # This is to fit them all into the screen and center the maze
        # self.num_extra_tiles = 10
        self.num_extra_tiles = 4

        # must accommodate for the bigger dimension but also check smaller dimension so that it fits.
        num_tiles_to_fit_in_width = math.floor(width / self.tile_dim)
        zoom_level_for_width = (self.env.x_max + self.num_extra_tiles) / num_tiles_to_fit_in_width
        pixel_width_of_grid = math.floor(zoom_level_for_width * width) # why width?

        num_tiles_to_fit_in_height = math.floor(height / self.tile_dim)
        zoom_level_for_height = (self.env.y_max + self.num_extra_tiles) / num_tiles_to_fit_in_height
        pixel_height_of_grid = math.floor(zoom_level_for_height * height)

        self.zoom_level = np.max((zoom_level_for_width, zoom_level_for_height))

        self.zoomed_width = width * self.zoom_level
        self.zoomed_height = height * self.zoom_level

        # because width is always the bigger dimension we will always move the grid in the x
        self.x_distance_to_move = self.zoomed_width / 2 - pixel_width_of_grid / 2

        self.left = 0
        self.right = self.zoomed_width
        self.bottom = 0
        self.top = self.zoomed_height

        if int(round(self.zoom_level)) == 1:
            self.font_size = 25
        else:
            self.font_size = 50

        # have to flip pixel location. top-left is initial state = x, y = 0, 0 = state 0
        self.pix_grid_height = (self.env.y_max) * self.tile_dim + (self.num_extra_tiles // 2) * self.tile_dim

        for state, (x, y) in enumerate(self.env.world):
            x_pix_loc, y_pix_loc = self.get_x_y_pix_location(x, y)
<<<<<<< HEAD
            if self.env.is_terminal(state):  # if terminal
                self.terminal_sprites.append(
                    pyglet.sprite.Sprite(self.terminal_goal_img, x=x_pix_loc, y=y_pix_loc, batch=self.batch, group=background))
            elif self.env._is_wall(state):
                # only if lever is connected to this wall place ground underneath
                if self.env.levers and state in list(self.env.levers.values()):
                    # Place ground underneath door sprite for when door is removed
                    self.ground_sprites.append(
                        pyglet.sprite.Sprite(self.ground_img, x=x_pix_loc, y=y_pix_loc, batch=self.batch,
                                             group=background))

                    self.wall_sprites.append(pyglet.sprite.Sprite(self.door_img, x=x_pix_loc, y=y_pix_loc, batch=self.batch,
                                             group=background))
                else:
                    # No door, place normal wall
                    self.wall_sprites.append(
                        pyglet.sprite.Sprite(self.wall_img, x=x_pix_loc, y=y_pix_loc, batch=self.batch, group=background))

                # Must collect each index. Not the best solution.
                self.wall_indices_to_wall_sprite_index[state] = len(self.wall_indices_to_wall_sprite_index.keys())
=======
            if self.env.is_terminal_goal(i):  # if terminal
                self.terminal_goal_sprites.append(
                    pyglet.sprite.Sprite(self.terminal_goal_img, x=x_pix_loc, y=y_pix_loc, batch=self.batch, group=background))
            elif self.env.is_lava(i):
                self.terminal_lava_sprites.append(
                    pyglet.sprite.Sprite(self.terminal_lava_img, x=x_pix_loc, y=y_pix_loc, batch=self.batch,
                                         group=background))
            elif self.env._is_wall(i):
                self.wall_sprites.append(
                    pyglet.sprite.Sprite(self.wall_img, x=x_pix_loc, y=y_pix_loc, batch=self.batch, group=background))
>>>>>>> 75ab9e5f
            else:
                self.ground_sprites.append(
                    pyglet.sprite.Sprite(self.ground_img, x=x_pix_loc, y=y_pix_loc, batch=self.batch, group=background))

            if self.env.levers:
                if state in self.env.levers.keys():
                    self.lever_sprites.append(pyglet.sprite.Sprite(self.lever_off_img, x=x_pix_loc, y=y_pix_loc, batch=self.batch, group=foreground))
                    self.lever_indices_to_lever_sprite_index[state] = len(self.lever_indices_to_lever_sprite_index.keys())

        glViewport(0, 0, width, height)

        # Set antialiasing
        glEnable(GL_LINE_SMOOTH)
        glEnable(GL_POLYGON_SMOOTH)
        glHint(GL_LINE_SMOOTH_HINT, GL_NICEST)

        glEnable(GL_BLEND)
        glBlendFunc(GL_SRC_ALPHA, GL_ONE_MINUS_SRC_ALPHA)

    def change_face_sprite(self):
        if self.face_img is self.awesome_face:
            self.face_img = self.shocked_face
        else:
            self.face_img = self.awesome_face
        self.agent_sprite.image = self.face_img

    def get_x_y_pix_location(self, x, y):
        x_pix_loc = x * self.tile_dim + self.x_distance_to_move + (self.num_extra_tiles // 2) * self.tile_dim
        y_pix_loc = self.pix_grid_height - (y * self.tile_dim)
        return int(x_pix_loc), int(y_pix_loc)

    def render_policy_arrows(self, policy):
        # remove all previous arrows and recalculate
        self.geoms = [] # todo make sure to only remove arrows

        for state_index, (x, y) in enumerate(self.env.world):
            x_pix_loc, y_pix_loc = self.get_x_y_pix_location(x, y)
            if self.env.is_terminal(state_index):  # if terminal
                pass
            elif self.env._is_wall(state_index):
                pass
            else:
                center = np.array([x_pix_loc + self.tile_dim / 2, y_pix_loc + self.tile_dim / 2]).astype(int)
                arrow_base_length_full_prob = 20
                arrow_width = 5
                arrow_height = 5
                for action_idx, probability in enumerate(policy[state_index]):
                        arrow_base_length = round(probability * arrow_base_length_full_prob)
                        if probability < 0.1:
                            # arrow base length too small to render
                            continue

                        if action_idx == 0: # up
                            # np because of vector math
                            direction = np.array([0, arrow_base_length]).astype(int)
                            towards = center + direction
                            arrow_head_vertices = [center + direction + np.array([arrow_width, 0]), # arrow head bottom right vertex
                                                   center + direction + np.array([-arrow_width, 0]), # arrow head bottom left vertex
                                                   center + direction + np.array([0, arrow_height])] # arrow pointy bit
                        elif action_idx == 2: # down
                            direction = np.array([0, - arrow_base_length]).astype(int)
                            towards = center + direction
                            arrow_head_vertices = [center + direction + np.array([arrow_width, 0]),
                                                   center + direction + np.array([-arrow_width, 0]),
                                                   center + direction + np.array([0, -arrow_height])]
                        elif action_idx == 1: # right
                            direction = np.array([0 + arrow_base_length, 0]).astype(int)
                            towards = center + direction
                            arrow_head_vertices = [center + direction + np.array([0, -arrow_width]),
                                                   center + direction + np.array([0, +arrow_width]),
                                                   center + direction + np.array([arrow_height, 0])]
                        elif action_idx == 3:  # left
                            direction = np.array([0 - arrow_base_length, 0]).astype(int)
                            towards = center + direction
                            arrow_head_vertices = [center + direction + np.array([0, +arrow_width]),
                                                   center + direction + np.array([0, -arrow_width]),
                                                   center + direction + np.array([-arrow_height, 0])]

                        center = tuple(center)
                        towards = tuple(towards)
                        arrow_head_vertices = [tuple(a_h_v) for a_h_v in arrow_head_vertices]
                        line = Line(center, towards)
                        arrow_head = FilledPolygon(arrow_head_vertices)
                        self.add_geom(arrow_head)
                        self.add_geom(line)

    def close(self):
        self.window.close()

    def window_closed_by_user(self):
        self.is_closed = True
        self.close()

    def set_bounds(self, left, right, bottom, top):
        assert right > left and top > bottom
        scalex = self.width/(right-left)
        scaley = self.height/(top-bottom)
        self.transform = Transform(
            translation=(-left*scalex, -bottom*scaley),
            scale=(scalex, scaley))

    def add_geom(self, geom):
        self.geoms.append(geom)

    def add_onetime(self, geom):
        self.onetime_geoms.append(geom)

    # def render(self, return_rgb_array=False):
    def render(self, return_rgb_array=False):
        if self.is_closed:
            return

        start_time = time.time()
        glMatrixMode(GL_PROJECTION)
        glLoadIdentity()

        # Initialize Modelview matrix
        glMatrixMode(GL_MODELVIEW)
        glLoadIdentity()
        # Save the default modelview matrix
        glPushMatrix()

        glClearColor(0, 0, 0, 1)
        glOrtho(self.left, self.right, self.bottom, self.top, 1, -1)

        self.window.clear()
        self.window.switch_to()
        self.window.dispatch_events()

        glTexParameteri(GL_TEXTURE_2D, GL_TEXTURE_MAG_FILTER, GL_NEAREST) # todo needed?
        glTexParameteri(GL_TEXTURE_2D, GL_TEXTURE_MIN_FILTER, GL_NEAREST)

        # Draw text
        # todo fix font-size if maze is covering most of the screen
        fps_string = "FPS: {}".format(self.FPS)
        fps_label = pyglet.text.Label(text=fps_string, x=self.zoomed_width - len(fps_string) * self.font_size, y=self.zoomed_height - 80, font_size=self.font_size)
        fps_label.draw()

        if hasattr(self.env, 'step_num'):
            # todo get text size to properly align
            step_string = "Step: {}".format(self.env.step_num)

            step_num_label = pyglet.text.Label(text=step_string, x=self.zoomed_width - len(step_string) * self.font_size, y=self.zoomed_height - 160, font_size=self.font_size)
            step_num_label.draw()

        # Render agent
        self.agent_sprite.x, self.agent_sprite.y = self.get_x_y_pix_location(self.env.world[self.env.current_state][0], self.env.world[self.env.current_state][1])
        self.batch.draw()

        # Render all geoms e.g. policy arrows
        # self.draw_circle(500, 30)
        # self.line.end = (self.line.end[0], self.line.end[1] - 1)
        self.transform.enable()
        for geom in self.geoms:
            geom.render()
        for geom in self.onetime_geoms:
            geom.render()
        self.transform.disable()

        # Render agent path
        glBegin(GL_QUADS)
        a = 0.3
        discount = 0.96
        padding = 10
        for i, (x, y) in enumerate(self.env.last_n_states[::-1]):
            x_pix_loc, y_pix_loc = self.get_x_y_pix_location(x, y)

            a *= discount
            if x == self.env.world[self.env.current_state][0] and y == self.env.world[self.env.current_state][1]:
                continue

            # todo find best colours
            # glColor4f(0x8, 0x8, 0x8, a)
            glColor4f(0xFF, 0, 0, a)
            # glVertex2i(x_pix_loc + padding, y_pix_loc + padding)
            glVertex2i(x_pix_loc, y_pix_loc)
            # glColor4f(0x8, 0x8, 0x8, a)
            glColor4f(0xFF, 0xFF, 0, a)
            # glVertex2i(x_pix_loc + self.tile_dim - padding, y_pix_loc + padding)
            glVertex2i(x_pix_loc + self.tile_dim, y_pix_loc)
            # glColor4f(0x8, 0x8, 0x8, a)
            glColor4f(0, 0xFF, 0, a)
            # glVertex2i(x_pix_loc + self.tile_dim - padding, y_pix_loc + self.tile_dim - padding)
            glVertex2i(x_pix_loc + self.tile_dim, y_pix_loc + self.tile_dim)
            # glColor4f(0x8, 0x8, 0x8, a)
            glColor4f(0, 0, 0xFF, a)
            # glVertex2i(x_pix_loc + padding, y_pix_loc + self.tile_dim - padding)
            glVertex2i(x_pix_loc, y_pix_loc + self.tile_dim)
        glEnd()

        try:
            glPopMatrix()
        except GLException as e:
            warning_message = 'Tried glPopMatrix() after closing window, failed with Exception: {}'.format(e)
            warnings.warn(warning_message, UserWarning)

        arr = None
        if return_rgb_array:
            buffer = pyglet.image.get_buffer_manager().get_color_buffer()
            image_data = buffer.get_image_data()
            arr = np.fromstring(image_data.data, dtype=np.uint8, sep='')
            # In https://github.com/openai/gym-http-api/issues/2, we
            # discovered that someone using Xmonad on Arch was having
            # a window of size 598 x 398, though a 600 x 400 window
            # was requested. (Guess Xmonad was preserving a pixel for
            # the boundary.) So we use the buffer height/width rather
            # than the requested one.
            arr = arr.reshape(buffer.height, buffer.width, 4)
            arr = arr[::-1, :, 0:3]
        self.window.flip()
        self.onetime_geoms = []

        # Calculate FPS last
        self.FPS = math.floor(1 / (time.time() - start_time))
        # print('Time taken for render: {}, {} FPS'.format(round(time.time() - start_time, 4), self.FPS))
        return arr

    # Convenience
    def draw_circle(self, radius=10, res=30, filled=True, **attrs):
        geom = make_circle(radius=radius, res=res, filled=filled)
        _add_attrs(geom, attrs)
        self.add_onetime(geom)
        return geom

    def draw_polygon(self, v, filled=True, **attrs):
        geom = make_polygon(v=v, filled=filled)
        _add_attrs(geom, attrs)
        self.add_onetime(geom)
        return geom

    def draw_polyline(self, v, **attrs):
        geom = make_polyline(v=v)
        _add_attrs(geom, attrs)
        self.add_onetime(geom)
        return geom

    def draw_line(self, start, end, **attrs):
        geom = Line(start, end)
        _add_attrs(geom, attrs)
        self.add_onetime(geom)
        return geom

    def get_array(self):
        self.window.flip()
        image_data = pyglet.image.get_buffer_manager().get_color_buffer().get_image_data()
        self.window.flip()
        arr = np.fromstring(image_data.data, dtype=np.uint8, sep='')
        arr = arr.reshape(self.height, self.width, 4)
        return arr[::-1,:,0:3]

def _add_attrs(geom, attrs):
    if "color" in attrs:
        geom.set_color(*attrs["color"])
    if "linewidth" in attrs:
        geom.set_linewidth(attrs["linewidth"])

class Geom(object):
    def __init__(self):
        self._color=Color((0, 0, 0, 1.0))
        self.attrs = [self._color]
    def render(self):
        for attr in reversed(self.attrs):
            attr.enable()
        self.render1()
        for attr in self.attrs:
            attr.disable()
    def render1(self):
        raise NotImplementedError
    def add_attr(self, attr):
        self.attrs.append(attr)
    def set_color(self, r, g, b):
        self._color.vec4 = (r, g, b, 1)

class Attr(object):
    def enable(self):
        raise NotImplementedError
    def disable(self):
        pass

class Transform(Attr):
    def __init__(self, translation=(0.0, 0.0), rotation=0.0, scale=(1,1)):
        self.set_translation(*translation)
        self.set_rotation(rotation)
        self.set_scale(*scale)
    def enable(self):
        glPushMatrix()
        glTranslatef(self.translation[0], self.translation[1], 0) # translate to GL loc ppint
        glRotatef(RAD2DEG * self.rotation, 0, 0, 1.0)
        glScalef(self.scale[0], self.scale[1], 1)
    def disable(self):
        glPopMatrix()
    def set_translation(self, newx, newy):
        self.translation = (float(newx), float(newy))
    def set_rotation(self, new):
        self.rotation = float(new)
    def set_scale(self, newx, newy):
        self.scale = (float(newx), float(newy))

class Color(Attr):
    def __init__(self, vec4):
        self.vec4 = vec4
    def enable(self):
        glColor4f(*self.vec4)

class LineStyle(Attr):
    def __init__(self, style):
        self.style = style
    def enable(self):
        glEnable(GL_LINE_STIPPLE)
        glLineStipple(1, self.style)
    def disable(self):
        glDisable(GL_LINE_STIPPLE)

class LineWidth(Attr):
    def __init__(self, stroke):
        self.stroke = stroke
    def enable(self):
        glLineWidth(self.stroke)

class Point(Geom):
    def __init__(self):
        Geom.__init__(self)
    def render1(self):
        glBegin(GL_POINTS) # draw point
        glVertex3f(0.0, 0.0, 0.0)
        glEnd()

class FilledPolygon(Geom):
    def __init__(self, v):
        Geom.__init__(self)
        self.v = v
    def render1(self):
        if   len(self.v) == 4 : glBegin(GL_QUADS)
        elif len(self.v)  > 4 : glBegin(GL_POLYGON)
        else: glBegin(GL_TRIANGLES)
        for p in self.v:
            glVertex3f(p[0], p[1],0)  # draw each vertex
        glEnd()

def make_circle(radius=10, res=30, filled=True):
    points = []
    for i in range(res):
        ang = 2*math.pi*i / res
        points.append((math.cos(ang)*radius, math.sin(ang)*radius))
    if filled:
        return FilledPolygon(points)
    else:
        return PolyLine(points, True)

def make_polygon(v, filled=True):
    if filled: return FilledPolygon(v)
    else: return PolyLine(v, True)

def make_polyline(v):
    return PolyLine(v, False)

def make_capsule(length, width):
    l, r, t, b = 0, length, width/2, -width/2
    box = make_polygon([(l,b), (l,t), (r,t), (r,b)])
    circ0 = make_circle(width/2)
    circ1 = make_circle(width/2)
    circ1.add_attr(Transform(translation=(length, 0)))
    geom = Compound([box, circ0, circ1])
    return geom

class Compound(Geom):
    def __init__(self, gs):
        Geom.__init__(self)
        self.gs = gs
        for g in self.gs:
            g.attrs = [a for a in g.attrs if not isinstance(a, Color)]
    def render1(self):
        for g in self.gs:
            g.render()

class PolyLine(Geom):
    def __init__(self, v, close):
        Geom.__init__(self)
        self.v = v
        self.close = close
        self.linewidth = LineWidth(1)
        self.add_attr(self.linewidth)
    def render1(self):
        glBegin(GL_LINE_LOOP if self.close else GL_LINE_STRIP)
        for p in self.v:
            glVertex3f(p[0], p[1],0)  # draw each vertex
        glEnd()
    def set_linewidth(self, x):
        self.linewidth.stroke = x

class Line(Geom):
    def __init__(self, start=(0.0, 0.0), end=(0.0, 0.0)):
        Geom.__init__(self)
        self.start = start
        self.end = end
        self.linewidth = LineWidth(1)
        self.add_attr(self.linewidth)

    def render1(self):
        glBegin(GL_LINES)
        glVertex2f(*self.start)
        glVertex2f(*self.end)
        glEnd()

class Image(Geom):
    def __init__(self, fname, width, height):
        Geom.__init__(self)
        self.width = width
        self.height = height
        img = pyglet.image.load(fname)
        self.img = img
        self.flip = False
    def render1(self):
        self.img.blit(-self.width/2, -self.height/2, width=self.width, height=self.height)

# ================================================================

class SimpleImageViewer(object):
    def __init__(self, display=None):
        self.window = None
        self.isopen = False
        self.display = display
    def imshow(self, arr):
        if self.window is None:
            height, width, channels = arr.shape
            self.window = pyglet.window.Window(width=width, height=height, display=self.display)
            self.width = width
            self.height = height
            self.isopen = True
        assert arr.shape == (self.height, self.width, 3), "You passed in an image with the wrong number shape"
        image = pyglet.image.ImageData(self.width, self.height, 'RGB', arr.tobytes(), pitch=self.width * -3)
        self.window.clear()
        self.window.switch_to()
        self.window.dispatch_events()
        image.blit(0,0)
        self.window.flip()
    def close(self):
        if self.isopen:
            self.window.close()
            self.isopen = False
    def __del__(self):
        self.close()<|MERGE_RESOLUTION|>--- conflicted
+++ resolved
@@ -67,10 +67,7 @@
             self.face_img = self.shocked_face
         self.ground_img = pyglet.resource.image('wbs_texture_05_resized.jpg')
         self.terminal_goal_img = pyglet.resource.image('wbs_texture_05_resized_green.jpg')
-<<<<<<< HEAD
-=======
         self.terminal_lava_img = pyglet.resource.image('lava-resized.jpg')
->>>>>>> 75ab9e5f
         self.wall_img = pyglet.resource.image('wbs_texture_05_resized_wall.jpg')
         self.door_img = pyglet.resource.image('door-scaled.png')
         self.lever_off_img = pyglet.resource.image('lever-off-resized.png')
@@ -130,7 +127,6 @@
 
         for state, (x, y) in enumerate(self.env.world):
             x_pix_loc, y_pix_loc = self.get_x_y_pix_location(x, y)
-<<<<<<< HEAD
             if self.env.is_terminal(state):  # if terminal
                 self.terminal_sprites.append(
                     pyglet.sprite.Sprite(self.terminal_goal_img, x=x_pix_loc, y=y_pix_loc, batch=self.batch, group=background))
@@ -151,18 +147,6 @@
 
                 # Must collect each index. Not the best solution.
                 self.wall_indices_to_wall_sprite_index[state] = len(self.wall_indices_to_wall_sprite_index.keys())
-=======
-            if self.env.is_terminal_goal(i):  # if terminal
-                self.terminal_goal_sprites.append(
-                    pyglet.sprite.Sprite(self.terminal_goal_img, x=x_pix_loc, y=y_pix_loc, batch=self.batch, group=background))
-            elif self.env.is_lava(i):
-                self.terminal_lava_sprites.append(
-                    pyglet.sprite.Sprite(self.terminal_lava_img, x=x_pix_loc, y=y_pix_loc, batch=self.batch,
-                                         group=background))
-            elif self.env._is_wall(i):
-                self.wall_sprites.append(
-                    pyglet.sprite.Sprite(self.wall_img, x=x_pix_loc, y=y_pix_loc, batch=self.batch, group=background))
->>>>>>> 75ab9e5f
             else:
                 self.ground_sprites.append(
                     pyglet.sprite.Sprite(self.ground_img, x=x_pix_loc, y=y_pix_loc, batch=self.batch, group=background))
